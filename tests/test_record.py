from keepercommander.record import Record


def sample_record():
    record = Record()
    record.folder = 'folder'
    record.title = 'title'
    record.login = 'login'
    record.password = 'password'
    record.link = 'link'
    record.notes = 'line1\nline2\nline3'
    record.custom_fields = [
        {'name': 'cf1', 'value': 'cf1val', 'type': 'text'},
        {'name': 'cf2', 'value': 'cf2val', 'type': 'text'}]
    return record


class TestRecord:
    def test_to_tab_delimited(self):
<<<<<<< HEAD
        assert sample_record().to_tab_delimited() == 'folder\ttitle\tlogin\tpassword\tlink\tline1\\\\nline2\\\\nline3\tcf1\tcf1val\tcf2\tcf2val'

    def test_to_tab_dictionary(self):
        assert sample_record().to_dictionary() == {
            'folder': 'folder',
            'title': 'title',
            'login': 'login',
            'password': 'password',
            'link': 'link',
            'notes': 'line1\nline2\nline3',
            'custom_fields': [
                {'name': 'cf1', 'value': 'cf1val', 'type': 'text'},
                {'name': 'cf2', 'value': 'cf2val', 'type': 'text'}],
        }
=======
        record = Record()
        record.folder = 'folder'
        record.title = 'title'
        record.login = 'login'
        record.password = 'password'
        record.login_url = 'login_url'
        record.notes = 'line1\nline2\nline3'
        record.custom_fields = [
            {'name':'cf1', 'value': 'cf1val', 'type': 'text'},
            {'name':'cf2', 'value': 'cf2val', 'type': 'text'}]
        assert record.to_tab_delimited() == 'folder\ttitle\tlogin\tpassword\tlogin_url\tline1\\\\nline2\\\\nline3\tcf1\tcf1val\tcf2\tcf2val'
>>>>>>> 5faa8340
<|MERGE_RESOLUTION|>--- conflicted
+++ resolved
@@ -7,7 +7,7 @@
     record.title = 'title'
     record.login = 'login'
     record.password = 'password'
-    record.link = 'link'
+    record.login_url = 'login_url'
     record.notes = 'line1\nline2\nline3'
     record.custom_fields = [
         {'name': 'cf1', 'value': 'cf1val', 'type': 'text'},
@@ -17,8 +17,7 @@
 
 class TestRecord:
     def test_to_tab_delimited(self):
-<<<<<<< HEAD
-        assert sample_record().to_tab_delimited() == 'folder\ttitle\tlogin\tpassword\tlink\tline1\\\\nline2\\\\nline3\tcf1\tcf1val\tcf2\tcf2val'
+        assert sample_record().to_tab_delimited() == 'folder\ttitle\tlogin\tpassword\tlogin_url\tline1\\\\nline2\\\\nline3\tcf1\tcf1val\tcf2\tcf2val'
 
     def test_to_tab_dictionary(self):
         assert sample_record().to_dictionary() == {
@@ -26,22 +25,9 @@
             'title': 'title',
             'login': 'login',
             'password': 'password',
-            'link': 'link',
+            'login_url': 'login_url',
             'notes': 'line1\nline2\nline3',
             'custom_fields': [
                 {'name': 'cf1', 'value': 'cf1val', 'type': 'text'},
                 {'name': 'cf2', 'value': 'cf2val', 'type': 'text'}],
-        }
-=======
-        record = Record()
-        record.folder = 'folder'
-        record.title = 'title'
-        record.login = 'login'
-        record.password = 'password'
-        record.login_url = 'login_url'
-        record.notes = 'line1\nline2\nline3'
-        record.custom_fields = [
-            {'name':'cf1', 'value': 'cf1val', 'type': 'text'},
-            {'name':'cf2', 'value': 'cf2val', 'type': 'text'}]
-        assert record.to_tab_delimited() == 'folder\ttitle\tlogin\tpassword\tlogin_url\tline1\\\\nline2\\\\nline3\tcf1\tcf1val\tcf2\tcf2val'
->>>>>>> 5faa8340
+        }