--- conflicted
+++ resolved
@@ -2,12 +2,7 @@
 
 class TestImpExp:
 
-<<<<<<< HEAD
     def assert_sample_record(self, record):
-=======
-    def test_parse_line(self):
-        record = parse_line('folder\ttitle\tlogin\tpassword\tlogin_url\tline1\\\\nline2\\\\nline3\tcf1\tcf1val\tcf2\tcf2val')
->>>>>>> 5faa8340
         assert record.folder == 'folder'
         assert record.title == 'title'
         assert record.login == 'login'
@@ -19,7 +14,7 @@
              {'name':'cf2', 'value': 'cf2val', 'type': 'text'}]
 
     def test_parse_line(self):
-        record = parse_line('folder\ttitle\tlogin\tpassword\tlink\tline1\\\\nline2\\\\nline3\tcf1\tcf1val\tcf2\tcf2val')
+        record = parse_line('folder\ttitle\tlogin\tpassword\tlogin_url\tline1\\\\nline2\\\\nline3\tcf1\tcf1val\tcf2\tcf2val')
         self.assert_sample_record(record)
 
     def test_parse_json(self):
@@ -28,7 +23,7 @@
             'title': 'title',
             'login': 'login',
             'password': 'password',
-            'link': 'link',
+            'login_url': 'login_url',
             'notes': 'line1\nline2\nline3',
             'custom_fields': [
                 {'name': 'cf1', 'value': 'cf1val', 'type': 'text'},
