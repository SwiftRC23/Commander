--- conflicted
+++ resolved
@@ -8,6 +8,7 @@
 # Copyright 2023 Keeper Security Inc.
 # Contact: sm@keepersecurity.com
 #
+
 import argparse
 import json
 import logging
@@ -26,12 +27,8 @@
 from .pam.config_facades import PamConfigurationRecordFacade
 from .pam.config_helper import pam_configurations_get_all, pam_configuration_get_one, \
     pam_configuration_remove, pam_configuration_create_record_v6, record_rotation_get, \
-<<<<<<< HEAD
-    pam_configuration_get_single_value_from_field_by_id, pam_decrypt_configuration_data
+    pam_configuration_get_single_value_from_field, pam_decrypt_configuration_data
 from .pam.kcm_helper import start_local_server
-=======
-    pam_decrypt_configuration_data, pam_configuration_get_single_value_from_field
->>>>>>> 9eb51292
 from .pam.pam_dto import GatewayActionGatewayInfo, GatewayActionDiscoverInputs, GatewayActionDiscover, \
     GatewayActionRotate, \
     GatewayActionRotateInputs, GatewayAction, GatewayActionJobInfoInputs, \
@@ -1354,7 +1351,7 @@
             print('-----------------------------------------------')
 
 
-
+"""
 WS_INIT = {'kind': 'init'}
 WS_LOG_FOLDER = 'dr-logs'
 WS_HEADERS = {
@@ -1528,3 +1525,4 @@
         else:
             params.ws.disconnect()
             params.ws = None
+"""