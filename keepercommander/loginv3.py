import base64
import getpass
import io
import json
import logging
import os
from email.utils import parseaddr
from sys import platform as _platform

from Cryptodome.Math.Numbers import Integer
from Cryptodome.PublicKey import RSA
from Cryptodome.Util.asn1 import DerSequence
from cryptography.hazmat.backends import default_backend
from cryptography.hazmat.primitives import hashes
from cryptography.hazmat.primitives import serialization
from cryptography.hazmat.primitives.asymmetric import ec
from google.protobuf.json_format import MessageToDict, MessageToJson

from .commands import enterprise as enterprise_command
from .plugins import humps as humps

from . import api
from . import cli
from . import rest_api, APIRequest_pb2 as proto, AccountSummary_pb2 as proto_as
from .display import bcolors
from .error import KeeperApiError, CommandError
from .params import KeeperParams

warned_on_fido_package = False


class LoginV3Flow:

    @staticmethod
    def login(params: KeeperParams):

        logging.debug("Login v3 Start as '%s'" % params.user)

        CommonHelperMethods.startup_check(params)

        encryptedDeviceToken = LoginV3API.get_device_id(params)

        clone_code_bytes = CommonHelperMethods.config_file_get_property_as_bytes(params, 'clone_code')

        resp = LoginV3API.startLoginMessage(params, encryptedDeviceToken, cloneCode=clone_code_bytes)

        while True:

            is_cloud = resp.loginState == proto.REQUIRES_DEVICE_ENCRYPTED_DATA_KEY

            if resp.loginState == proto.DEVICE_APPROVAL_REQUIRED:  # client goes to “standard device approval”.
                print("\nDevice Approval Required")

                verDevResp = LoginV3Flow.verifyDevice(
                    params,
                    encryptedDeviceToken,
                    resp.encryptedLoginToken
                )

                if verDevResp:
                    resp = LoginV3API.startLoginMessage(params, encryptedDeviceToken)

                    if resp.loginState != proto.DEVICE_APPROVAL_REQUIRED:
                        print(bcolors.OKGREEN + "\nDevice was approved" + bcolors.ENDC + "\n")

                    else:
                        print(bcolors.BOLD + "\nWaiting for device approval." + bcolors.ENDC)
                        print("Check email, SMS message or push notification on the approved device.\n")

            elif resp.loginState == proto.REQUIRES_2FA:

                encryptedLoginToken = LoginV3Flow.handleTwoFactor(params, resp.encryptedLoginToken, resp)

                if encryptedLoginToken:
                    # Successfully completed 2FA. Re-login
                    resp = LoginV3API.resume_login(params, encryptedLoginToken, encryptedDeviceToken)

            elif resp.loginState == proto.REQUIRES_USERNAME:

<<<<<<< HEAD
                cli.prompt_for_username_if_needed(params)
                encryptedLoginToken = resp.encryptedLoginToken
                if encryptedLoginToken:
                    # Successfully completed 2FA. Re-login
                    resp = LoginV3API.resume_login(params, encryptedLoginToken, encryptedDeviceToken, clone_code_bytes)

                # raise Exception('Username is required.')

=======
>>>>>>> e192bf9c
            elif resp.loginState == proto.REDIRECT_ONSITE_SSO \
                    or resp.loginState == proto.REDIRECT_CLOUD_SSO:
                print(bcolors.BOLD + bcolors.OKGREEN + "\nSSO login not supported, will attempt to authenticate with your master password." + bcolors.ENDC + bcolors.ENDC)
                print(bcolors.OKBLUE + "(Note: If you have not set a master password, set one in your Vault via Settings -> Master Password)\n" + bcolors.ENDC)

                resp = LoginV3API.startLoginMessage(params, encryptedDeviceToken, loginType='ALTERNATE')

            elif resp.loginState == proto.REQUIRES_DEVICE_ENCRYPTED_DATA_KEY:
                # TODO: Restart login
                raise Exception('Device encrypted data key is not supported by Commander %s at this time.' % rest_api.CLIENT_VERSION)

            elif resp.loginState == proto.REQUIRES_ACCOUNT_CREATION:
                # if isSSOAccount:
                #     return createNewSso
                raise Exception('This account need to be created.' % rest_api.CLIENT_VERSION)

            elif resp.loginState == proto.REGION_REDIRECT:

                redir_serv_host = params.server[8:].upper()

                warn_msg = \
                    "\nThis account is registered in '%s' but you are trying to login to '%s' server." \
                    "\nRedirecting to %s"\
                    % (resp.stateSpecificValue.upper(), redir_serv_host, redir_serv_host)

                logging.warning(warn_msg)

                params.rest_context.server_base = 'https://{0}/'.format(resp.stateSpecificValue)
                params.server = params.rest_context.server_base

                resp = LoginV3API.startLoginMessage(params, encryptedDeviceToken)

            elif resp.loginState == proto.REQUIRES_AUTH_HASH:

                CommonHelperMethods.fill_password_with_prompt_if_missing(params)

                salt = api.get_correct_salt(resp.salt)

                salt_bytes = salt.salt
                salt_iterations = salt.iterations

                params.salt = salt_bytes
                params.iterations = salt_iterations
                params.auth_verifier = LoginV3API.auth_verifier_loginv3(params)

                resp = LoginV3API.validateAuthHashMessage(params, resp.encryptedLoginToken)
                # login_state = proto.LoginState.Name(resp.loginState)

                params.user = resp.primaryUsername
                params.account_uid_bytes = resp.accountUid
                params.session_token_bytes = resp.encryptedSessionToken
                params.session_token_restriction = resp.sessionTokenType  # getSessionTokenScope(login_resp.sessionTokenType)
                params.clone_code = resp.cloneCode
                params.device_token_bytes = encryptedDeviceToken
                # auth_context.message_session_uid = login_resp.messageSessionUid

                if not params.device_private_key:
                    params.device_private_key = CommonHelperMethods.get_private_key_ecc(params)

                if resp.encryptedDataKeyType == proto.EncryptedDataKeyType.Value("BY_DEVICE_PUBLIC_KEY"):
                    params.data_key = resp.encryptedDataKey
                    # raise Exception("Encrypted device public key is not supported by Commander")

                elif resp.encryptedDataKeyType == proto.EncryptedDataKeyType.Value("BY_PASSWORD"):
                    params.data_key = api.decrypt_encryption_params(
                        CommonHelperMethods.bytes_to_url_safe_str(resp.encryptedDataKey),
                        params.password)

                elif resp.encryptedDataKeyType == proto.EncryptedDataKeyType.Value("BY_ALTERNATE"):
                    params.data_key = api.decrypt_data_key(params, resp.encryptedDataKey)
                    # raise Exception("Alternate data key encryption is not supported by Commander")
                elif resp.encryptedDataKeyType == proto.EncryptedDataKeyType.Value("BY_BIO"):
                    raise Exception("Biometrics encryption is not supported by Commander")
                elif resp.encryptedDataKeyType == proto.EncryptedDataKeyType.Value("NO_KEY"):
                    raise Exception("No key encryption is not supported by Commander")
                else:
                    raise Exception("Unhandled encryption data key ''" % resp.encryptedDataKeyType)

                CommonHelperMethods.persist_state_data(params)

            elif resp.loginState == proto.DEVICE_ACCOUNT_LOCKED:
                params.clear_session()
                raise Exception('Device for this account is locked')
            elif resp.loginState == proto.DEVICE_LOCKED:
                params.clear_session()
                raise Exception('This device is locked')
            elif resp.loginState == proto.ACCOUNT_LOCKED:
                raise Exception('This user account is locked')
            elif resp.loginState == proto.LICENSE_EXPIRED:
                raise Exception('Your Keeper license has expired')
            elif resp.loginState == proto.UPGRADE:
                raise Exception('Application or device is out of date and requires an update.')
            elif resp.loginState == proto.LOGGED_IN:

                session_token = CommonHelperMethods.bytes_to_url_safe_str(resp.encryptedSessionToken)
                params.session_token = session_token

                if resp.encryptedDataKeyType == proto.BY_DEVICE_PUBLIC_KEY:
                    decrypted_data_key = CommonHelperMethods.decrypt_ec(params, resp.encryptedDataKey)
                    params.data_key = decrypted_data_key
                    login_type_message = bcolors.UNDERLINE + "Persistent Login"

                elif resp.encryptedDataKeyType == proto.BY_PASSWORD:

                    params.data_key = api.decrypt_encryption_params(
                        CommonHelperMethods.bytes_to_url_safe_str(resp.encryptedDataKey),
                        params.password)

<<<<<<< HEAD
                    login_type_message = bcolors.UNDERLINE + "Password"

=======
                    # params.clone_code = resp.cloneCode
>>>>>>> e192bf9c
                elif resp.encryptedDataKeyType == proto.BY_ALTERNATE:
                    params.data_key = api.decrypt_data_key(params, resp.encryptedDataKey)

                elif resp.encryptedDataKeyType == proto.NO_KEY \
                        or resp.encryptedDataKeyType == proto.BY_BIO:
                    raise Exception("Data Key type %s decryption not implemented" % resp.encryptedDataKeyType)

                params.clone_code = resp.cloneCode
                CommonHelperMethods.persist_state_data(params)

                LoginV3Flow.populateAccountSummary(params)

                print(bcolors.OKGREEN + "Successfully authenticated with Login V3 (" + login_type_message + ")" + bcolors.ENDC)

                return
            else:
                raise Exception("UNKNOWN LOGIN STATE [%s]" % resp.loginState)

    @staticmethod
    def populateAccountSummary(params: KeeperParams):

        acct_summary = LoginV3API.accountSummary(params)

        # Loading summary as dictionary for backwards compatibility
        acct_summary_json = MessageToJson(acct_summary, preserving_proto_field_name=False)
        acct_summary_dict = json.loads(acct_summary_json)
        acct_summary_dict_snake_case = humps.humps.decamelize(acct_summary_dict)

        if 'keys_info' in acct_summary_dict_snake_case:
            keys = acct_summary_dict_snake_case['keys_info']
<<<<<<< HEAD

            # if 'encrypted_data_key' in keys:
            #     encrypted_data_key = base64.urlsafe_b64decode(keys['encrypted_data_key'])
            #     key = rest_api.derive_key_v2('data_key', params.password, params.salt, params.iterations)
            #     params.data_key = rest_api.decrypt_aes(encrypted_data_key, key)
            # elif 'encryption_params' in keys:
            #     params.data_key = api.decrypt_encryption_params(keys['encryption_params'], params.password)
=======
            if not params.data_key:
                if 'encryption_params' in keys:
                    params.data_key = api.decrypt_encryption_params(keys['encryption_params'], params.password)
                elif 'encrypted_data_key' in keys:
                    encrypted_data_key = base64.urlsafe_b64decode(keys['encrypted_data_key'])
                    key = rest_api.derive_key_v2('data_key', params.password, params.salt, params.iterations)
                    params.data_key = rest_api.decrypt_aes(encrypted_data_key, key)
>>>>>>> e192bf9c

            params.rsa_key = api.decrypt_rsa_key(keys['encrypted_private_key'], params.data_key)

        if not params.session_token:
            if 'session_token' in acct_summary_dict_snake_case:
                params.session_token = acct_summary_dict_snake_case['session_token']

        # enforcements
        if 'enforcements' in acct_summary_dict_snake_case:
            params.enforcements = acct_summary_dict_snake_case['enforcements']
            if params.enforcements:
                if 'logout_timer_desktop' in params.enforcements:
                    logout_timer = params.enforcements['logout_timer_desktop']
                    if logout_timer > 0:
                        if params.logout_timer == 0 or logout_timer < params.logout_timer:
                            params.logout_timer = logout_timer

        # settings
        params.settings = acct_summary_dict_snake_case['settings']

        # keys
        # if acct_summary.clientKey:
        #     clientKey = acct_summary.clientKey

        # if acct_summary.keysInfo:
        #     if acct_summary.keysInfo.encryptedPrivateKey:
        #         print("ddd")

        # license
        params.license = acct_summary_dict_snake_case['license']

        if 'is_enterprise_admin' in acct_summary_dict_snake_case \
                and acct_summary_dict_snake_case['is_enterprise_admin']:
            api.query_enterprise(params)
            api.query_msp(params)

        params.sync_data = True
        params.prepare_commands = True

        store_config = not params.config or params.config.get('user') != params.user

        if store_config:
            params.config['user'] = params.user

            if params.config_filename:
                try:
                    with open(params.config_filename, 'w') as f:
                        json.dump(params.config, f, ensure_ascii=False, indent=2)
                        logging.info('Updated %s', params.config_filename)
                except Exception as e:
                    logging.debug('Unable to update %s. %s', params.config_filename, e)

    @staticmethod
    def verifyDevice(params: KeeperParams, encryptedDeviceToken: bytes, encryptedLoginToken: bytes):

        print("Approve by selecting a method below:")

        print("\t\"" + bcolors.OKGREEN + "email_send" + bcolors.ENDC + "\" to send email")
        print("\t\"" + bcolors.OKGREEN + "email_code=<code>" + bcolors.ENDC + "\" to validate verification code sent via email")
        print("\t\"" + bcolors.OKGREEN + "keeper_push" + bcolors.ENDC + "\" to send Keeper Push notification")
        print("\t\"" + bcolors.OKGREEN + "2fa_send" + bcolors.ENDC + "\" to send 2FA code")
        print("\t\"" + bcolors.OKGREEN + "2fa_code=<code>" + bcolors.ENDC + "\" to validate a code provided by 2FA application")
        print("\t\"" + bcolors.OKGREEN + "approval_check" + bcolors.ENDC + "\" check for device approval")

        selection: str = input('Type your selection: ')

        if selection == "email_send" or selection == "es":

            rs = LoginV3API.requestDeviceVerificationMessage(params, encryptedDeviceToken, 'email')

            if type(rs) == bytes:
                print(bcolors.WARNING + "\nAn email with instructions has been sent to " + params.user + bcolors.WARNING)
            else:
                raise KeeperApiError(rs['error'], rs['message'])

        elif selection.startswith("email_code="):
            code = selection.replace("email_code=", "")

            rs = LoginV3API.validateDeviceVerificationCodeMessage(
                params,
                code
            )

            if type(rs) == bytes:

                print("Successfully verified email code.")
                return True
            else:
                print()
                print(bcolors.WARNING + rs['message'] + bcolors.ENDC)

        elif selection == "2fa_send" or selection == "2fs":
            rs = LoginV3API.twoFactorSend2FAPushMessage(
                params,
                encryptedLoginToken)
            if type(rs) == bytes:
                print(bcolors.WARNING + "\n2FA code was sent." + bcolors.ENDC)
            else:
                raise KeeperApiError(rs['error'], rs['message'])

        elif selection.startswith("2fa_code="):
            code = selection.replace("2fa_code=", "")

            rs = LoginV3API.twoFactorValidateMessage(params, encryptedLoginToken, code, proto.TWO_FA_EXP_IMMEDIATELY)

            if type(rs) == bytes:
                print("Successfully verified 2FA code.")
                return True
            else:
                raise KeeperApiError(rs['error'], rs['message'])

        elif selection == "keeper_push" or selection == "kp":

            rs = LoginV3API.twoFactorSend2FAPushMessage(
                params,
                encryptedLoginToken,
                proto.TWO_FA_PUSH_KEEPER)

            if type(rs) == bytes:
                print("Successfully made a push notification to the approved device.")
            else:
                raise KeeperApiError(rs['error'], rs['message'])

        elif selection == "approval_check" or selection == "ac":
            return True

    @staticmethod
    def handleTwoFactor(params: KeeperParams, encryptedLoginToken, login_resp):

        global u2f_response
        global warned_on_fido_package

        print("This account requires 2FA Authentication")
        login_resp_dist = MessageToDict(login_resp, preserving_proto_field_name=True)

        channelTypeDescrMapping = {
            "TWO_FA_CT_U2F": "U2F (FIDO Security Key)",
            "TWO_FA_CT_DUO": "DUO",
            "TWO_FA_CT_TOTP": "TOTP (Google Authenticator)",
            "TWO_FA_CT_SMS": "Send SMS Code"
        }
        optionsDict = {}

        if 'channels' in login_resp_dist:

            optionsDict[1] = {'channelType': "2FA_CODE"}
            print("\t%s: %s" % (1, "Enter received 2FA code (Email, SMS, TOTP, RSA, or DUO)"))

            count = 2
            for channel in login_resp_dist['channels']:

                optionsDict[count] = channel

                if channel['channelType'] in channelTypeDescrMapping:
                    print("\t%s: %s" % (count, channelTypeDescrMapping[channel['channelType']]))
                else:
                    print("\t%s: %s" % (count, channel['channelType']))

                count = count + 1
        else:
            raise Exception("No channels provided by API")

        selection: str = input('Selection (ex. 2): ')

        if not CommonHelperMethods.check_int(selection):
            logging.error("Please type a number")
            return

        if int(selection) in optionsDict:
            channelSelected = optionsDict[int(selection)]
        else:
            print("Your selection %s not in the list" % selection)
            return

        if channelSelected['channelType'] == 'TWO_FA_CODE_NONE':
            print("TWO_FA_CODE_NONE")
        elif channelSelected['channelType'] == "TWO_FA_CT_SMS":

            rs = LoginV3API.twoFactorSend2FAPushMessage(
                params,
                encryptedLoginToken,
                proto.TWO_FA_PUSH_NONE,
                expireIn=proto.TWO_FA_EXP_IMMEDIATELY
            )

            if type(rs) == bytes:
                print(bcolors.OKGREEN + "\nSuccessfully sent SMS.\n" + bcolors.ENDC)
            else:
                raise KeeperApiError(rs['error'], rs['message'])

        elif channelSelected['channelType'] == 'TWO_FA_CODE_RSA':
            print("DO RSA")
        elif channelSelected['channelType'] == "TWO_FA_CT_U2F":
            try:
                from .yubikey import u2f_authenticate

                challenge = json.loads(channelSelected['challenge'])
                u2f_request = challenge['authenticateRequests']
                u2f_response = u2f_authenticate(u2f_request)

                if u2f_response:
                    signature = json.dumps(u2f_response)

                    rs = LoginV3API.twoFactorValidateMessage(params, encryptedLoginToken, signature, proto.TWO_FA_EXP_IMMEDIATELY, proto.TWO_FA_RESP_U2F)

                    if type(rs) == bytes:

                        print(bcolors.OKGREEN + "Verified 2FA Code." + bcolors.ENDC)

                        two_fa_validation_rs = proto.TwoFactorValidateResponse()
                        two_fa_validation_rs.ParseFromString(rs)

                        return two_fa_validation_rs.encryptedLoginToken
                    else:
                        print(bcolors.FAIL + "Unable to verify code generated by security key" + bcolors.ENDC)

            except ImportError as e:
                logging.error(e)
                if not warned_on_fido_package:
                    logging.warning(api.install_fido_package_warning)
                    warned_on_fido_package = True
            except Exception as e:
                logging.error(e)

        elif channelSelected['channelType'] == 'TWO_FA_RESP_WEBAUTHN':
            raise Exception("Not supported channelType " + channelSelected['channelType'])
        elif channelSelected['channelType'] == 'TWO_FA_CT_KEEPER':
            raise Exception("Not supported channelType " + channelSelected['channelType'])
        elif channelSelected['channelType'] == 'TWO_FA_CODE_TOTP':
            # print("DO TOTP (Google Authenticator)")
            raise Exception("Not supported channelType " + channelSelected['channelType'])
        elif channelSelected['channelType'] == 'TWO_FA_CODE_DUO':
            raise Exception("Not supported channelType " + channelSelected['channelType'])
        elif channelSelected['channelType'] == 'TWO_FA_CODE_DNA':
            raise Exception("Not supported channelType " + channelSelected['channelType'])
        elif channelSelected['channelType'] == 'EMAIL_CODE':
            raise Exception("Not supported channelType " + channelSelected['channelType'])
        elif channelSelected['channelType'] == '2FA_CODE' \
                or channelSelected['channelType'] == 'TWO_FA_CT_TOTP'\
                or channelSelected['channelType'] == 'TWO_FA_CT_DUO':

            prompt_str = "Enter 2FA Code"

            cur_channel_type = channelSelected['channelType']

            if cur_channel_type == 'TWO_FA_CT_DUO':
                prompt_str = prompt_str + " (use code from DUO app)"
            elif cur_channel_type == 'TWO_FA_CT_TOTP':
                prompt_str = prompt_str + " (use code from Google Authenticator app)"
            elif cur_channel_type == 'TWO_FA_CT_SMS':
                prompt_str = prompt_str + " (use code sent to)"

            otp_code: str = input('\n' + prompt_str + ': ')

            rs = LoginV3API.twoFactorValidateMessage(
                params,
                encryptedLoginToken,
                otp_code,
                proto.TWO_FA_EXP_IMMEDIATELY
            )

            if type(rs) == bytes:

                print(bcolors.OKGREEN + "Successfully verified 2FA Code." + bcolors.ENDC)

                two_fa_validation_rs = proto.TwoFactorValidateResponse()
                two_fa_validation_rs.ParseFromString(rs)

                return two_fa_validation_rs.encryptedLoginToken
            else:
                warning_msg = bcolors.WARNING + "Unable to verify 2FA code '" + otp_code + "'. Regenerate the code and try again." + bcolors.ENDC
                print(warning_msg)

        else:
            raise Exception("Unhandled channel type %s" % channelSelected['channelType'])


class LoginV3API:

    @staticmethod
    def rest_request(params: KeeperParams, api_endpoint: str, rq):
        api_request_payload = proto.ApiRequestPayload()
        api_request_payload.payload = rq.SerializeToString()

        rs = rest_api.execute_rest(params.rest_context, api_endpoint, api_request_payload)

        return rs

    @staticmethod
    def get_device_id(params: KeeperParams):

        encrypted_device_token_str = None

        if 'device_token' in params.config:
            if params.config['device_token']:
                encrypted_device_token_str = params.config['device_token']

        if encrypted_device_token_str is None:

            public_key = CommonHelperMethods.public_key_ecc(params)

            rq = proto.DeviceRegistrationRequest()

            rq.clientVersion = rest_api.CLIENT_VERSION
            rq.deviceName = CommonHelperMethods.get_device_name()
            rq.devicePublicKey = public_key

            api_request_payload = proto.ApiRequestPayload()
            api_request_payload.payload = rq.SerializeToString()

            rs = rest_api.execute_rest(params.rest_context, 'authentication/register_device', api_request_payload)

            if type(rs) == bytes:
                register_device_rs = proto.Device()
                register_device_rs.ParseFromString(rs)

                # A globally unique device id for each device encrypted by the device token key
                encrypted_device_token_bytes = register_device_rs.encryptedDeviceToken
            else:
                raise KeeperApiError(rs['error'], rs['message'])

            # Get or save key from file
            encrypted_device_token_str = CommonHelperMethods.bytes_to_url_safe_str(encrypted_device_token_bytes)

            CommonHelperMethods.config_file_set_property(params, "device_token", encrypted_device_token_str)

        encrypted_device_token_bytes = CommonHelperMethods.url_safe_str_to_bytes(encrypted_device_token_str)

        return encrypted_device_token_bytes

    @staticmethod
    def requestDeviceVerificationMessage(params: KeeperParams,
                                         encrypted_device_token: bytes,
                                         verification_channel: str,
                                         message_session_uid: bytes = None):
        rq = proto.DeviceVerificationRequest()

        rq.username = params.user.lower()
        rq.encryptedDeviceToken = encrypted_device_token
        rq.verificationChannel = verification_channel
        rq.clientVersion = rest_api.CLIENT_VERSION
        rq.messageSessionUid = CommonHelperMethods.url_safe_str_to_bytes(message_session_uid or "")

        api_request_payload = proto.ApiRequestPayload()
        api_request_payload.payload = rq.SerializeToString()

        return rest_api.execute_rest(params.rest_context, 'authentication/request_device_verification', api_request_payload)

    @staticmethod
    def validateDeviceVerificationCodeMessage(params: KeeperParams, verificationCode: str, message_session_uid=None):

        rq = proto.ValidateDeviceVerificationCodeRequest()

        rq.username = params.user.lower()
        rq.clientVersion = rest_api.CLIENT_VERSION
        # rq.encryptedDeviceToken = encrypted_device_token
        rq.verificationCode = verificationCode
        rq.messageSessionUid = CommonHelperMethods.url_safe_str_to_bytes(message_session_uid or "")

        api_request_payload = proto.ApiRequestPayload()
        api_request_payload.payload = rq.SerializeToString()

        return rest_api.execute_rest(params.rest_context, 'authentication/validate_device_verification_code', api_request_payload)

    @staticmethod
    def resume_login(params: KeeperParams, encryptedLoginToken, encryptedDeviceToken, cloneCode = None):
        rq = proto.StartLoginRequest()
        rq.clientVersion = rest_api.CLIENT_VERSION
        rq.encryptedLoginToken = encryptedLoginToken
        rq.encryptedDeviceToken = encryptedDeviceToken
        rq.username = params.user.lower()
        # rq.loginType = proto.LoginType.Value('NORMAL')
        if cloneCode:
            rq.loginMethod = proto.LoginMethod.Value('EXISTING_ACCOUNT')
            rq.cloneCode = cloneCode

        api_request_payload = proto.ApiRequestPayload()
        api_request_payload.payload = rq.SerializeToString()

        rs = rest_api.execute_rest(params.rest_context, 'authentication/start_login', api_request_payload)

        if type(rs) == bytes:
            login_resp = proto.LoginResponse()
            login_resp.ParseFromString(rs)
            return login_resp

        elif type(rs) is dict:
            if 'error' in rs and 'message' in rs:
                if rs['error'] == 'region_redirect':
                    params.device_id = None
                    params.server_base = 'https://{0}/'.format(rs['region_host'])
                    # logging.warning('Switching to region: %s', rs['region_host'])
                    # continue
                if rs['error'] == 'bad_request':
                    # logging.warning('Pre-Auth error: %s', rs.get('additional_info'))
                    params.device_id = None
                    # continue

                raise KeeperApiError(rs['error'], rs['message'])

    @staticmethod
<<<<<<< HEAD
    def startLoginMessage(params: KeeperParams, encryptedDeviceToken, cloneCode = None, loginType: str = 'NORMAL'):
=======
    def startLoginMessage(params: KeeperParams, encryptedDeviceToken, loginType: str = 'NORMAL'):
>>>>>>> e192bf9c

        rq = proto.StartLoginRequest()
        rq.clientVersion = rest_api.CLIENT_VERSION
        rq.username = params.user.lower()
        rq.encryptedDeviceToken = encryptedDeviceToken
        rq.loginType = proto.LoginType.Value(loginType)
        rq.loginMethod = proto.LoginMethod.Value('EXISTING_ACCOUNT')

        if cloneCode:
            rq.cloneCode = cloneCode
            rq.username = ''

        api_request_payload = proto.ApiRequestPayload()
        api_request_payload.payload = rq.SerializeToString()

        rs = rest_api.execute_rest(params.rest_context, 'authentication/start_login', api_request_payload)

        if type(rs) == bytes:
            login_resp = proto.LoginResponse()
            login_resp.ParseFromString(rs)

            if not hasattr(login_resp, 'loginState'):
                raise Exception('API did not return login state')

            return login_resp

        elif type(rs) is dict:
            if 'error' in rs and 'message' in rs:
                if rs['error'] == 'region_redirect':
                    params.device_id = None
                    params.server_base = 'https://{0}/'.format(rs['region_host'])
                    # logging.warning('Switching to region: %s', rs['region_host'])
                    # continue
                if rs['error'] == 'bad_request':
                    # logging.warning('Pre-Auth error: %s', rs.get('additional_info'))
                    params.device_id = None
                    # continue

                if 'additional_info' in rs:
                    err_msg = "\n" + rs['additional_info']

                    if rs['error'] == 'device_not_registered':
                        err_msg += "\nRegister this user in the current region or change server region"

                    raise KeeperApiError(rs['error'], err_msg)
                else:
                    raise KeeperApiError(rs['error'], rs['message'])

    @staticmethod
    def auth_verifier_loginv3(params: KeeperParams):
        derived_key = api.derive_key(params.password, params.salt, params.iterations)
        derived_key = api.hashlib.sha256(derived_key).digest()
        return derived_key

    @staticmethod
    def validateAuthHashMessage(params: KeeperParams, encrypted_login_token_bytes):

        rq = proto.ValidateAuthHashRequest()
        rq.passwordMethod = proto.PasswordMethod.Value("ENTERED")

        rq.authResponse = params.auth_verifier
        rq.encryptedLoginToken = encrypted_login_token_bytes

        api_request_payload = proto.ApiRequestPayload()
        api_request_payload.payload = rq.SerializeToString()

        rs = rest_api.execute_rest(params.rest_context, 'authentication/validate_auth_hash', api_request_payload)

        if type(rs) == bytes:
            login_resp = proto.LoginResponse()
            login_resp.ParseFromString(rs)
            return login_resp
        else:
            raise KeeperApiError(rs['error'], "Account validation error.\n" + rs['message'])

    @staticmethod
    def twoFactorValidateMessage(params: KeeperParams, encryptedLoginToken: bytes, otp_code: str, tfa_expire_in, twoFactorValueType=None):

        rq = proto.TwoFactorValidateRequest()
        rq.encryptedLoginToken = encryptedLoginToken
        rq.value = otp_code

        if twoFactorValueType:
            rq.valueType = twoFactorValueType

        rq.expireIn = tfa_expire_in

        api_request_payload = proto.ApiRequestPayload()
        api_request_payload.payload = rq.SerializeToString()

        rs = rest_api.execute_rest(params.rest_context, 'authentication/2fa_validate', api_request_payload)

        return rs

    @staticmethod
    def twoFactorSend2FAPushMessage(params: KeeperParams,
                                    encryptedLoginToken: bytes,
                                    pushType=None,
                                    channel_uid=None,
                                    expireIn=None):

        rq = proto.TwoFactorSendPushRequest()

        rq.encryptedLoginToken = encryptedLoginToken
        # rq.channel_uid = channel_uid

        if expireIn:
            rq.expireIn = expireIn

        if pushType:
            rq.pushType = pushType

        api_request_payload = proto.ApiRequestPayload()
        api_request_payload.payload = rq.SerializeToString()

        return rest_api.execute_rest(params.rest_context, 'authentication/2fa_send_push', api_request_payload)

    @staticmethod
    def rename_device(params: KeeperParams, new_name):

        rq = proto.DeviceUpdateRequest()
        rq.clientVersion = rest_api.CLIENT_VERSION
        # rq.deviceStatus = proto.DEVICE_OK
        rq.deviceName = new_name
        rq.encryptedDeviceToken = params.device_token_bytes

        api.communicate_rest(params, rq, 'authentication/update_device')

    @staticmethod
    def register_encrypted_data_key_for_device(params: KeeperParams):
        rq = proto.RegisterDeviceDataKeyRequest()

        rq.encryptedDeviceToken = params.device_token_bytes
        rq.encryptedDeviceDataKey = CommonHelperMethods.get_encrypted_device_data_key(params)

        try:
            rs = api.communicate_rest(params, rq, 'authentication/register_encrypted_data_key_for_device')
        except Exception as e:
            if e.result_code == 'device_data_key_exists':
                return False
            raise e

        return True

    @staticmethod
    def set_user_setting(params: KeeperParams, name: str, value: str):

        # Available setting names:
        #   - logout_timer
        #   - persistent_login
        #   - ip_disable_auto_approve

        rq = proto.UserSettingRequest()
        rq.setting = name
        rq.value = value

        try:
            rs = api.communicate_rest(params, rq, 'setting/set_user_setting')
        except Exception as e:
            raise e

        return True

    @staticmethod
    def accountSummary(params: KeeperParams):

        rq = proto_as.AccountSummaryRequest()
        rq.summaryVersion = 1

        rs = api.communicate_rest(params, rq, 'login/account_summary')

        acct_summary_rs = proto_as.AccountSummaryElements()
        acct_summary_rs.ParseFromString(rs)

        return acct_summary_rs

    @staticmethod
    def loginToMc(rest_context, session_token, mc_id):

        endpoint = 'authentication/login_to_mc'

        rq = proto.LoginToMcRequest()
        rq.mcEnterpriseId = mc_id

        api_request_payload = proto.ApiRequestPayload()
        # api_request_payload.payload = rq.SerializeToString()

        api_request_payload.encryptedSessionToken = base64.urlsafe_b64decode(session_token + '==')
        api_request_payload.payload = rq.SerializeToString()

        try:
            rs = rest_api.execute_rest(rest_context, endpoint, api_request_payload)
        except Exception as e:
            raise KeeperApiError('Rest API', str(e))

        if type(rs) == bytes:

            login_to_mc_rs = proto.LoginToMcResponse()
            login_to_mc_rs.ParseFromString(rs)

            return login_to_mc_rs
        elif type(rs) == dict:
            raise KeeperApiError(rs['error'], rs['message'])
        raise KeeperApiError('Error', endpoint)

    @staticmethod
    def create_user(params: KeeperParams, new_username: str):

        endpoint = 'authentication/request_create_user'

        auth_verifier = api.create_auth_verifier(params.password, params.salt, params.iterations)
        encryption_params = api.create_encryption_params(params.password, params.salt, params.iterations, params.data_key)
        encrypted_device_token_str = params.config['device_token']

        rsa_public_key_bytes, rsa_private_key = CommonHelperMethods.generate_rsa_key_pair()

        rsa_encrypted_private_key = api.encrypt_aes(rsa_private_key, params.data_key)

        # Generating private and public keys
        ephemeral_key = CommonHelperMethods.generate_new_ecc_key()
        private_value: int = ephemeral_key.private_numbers().private_value

        ecc_private_key_bytes = int.to_bytes(private_value, length=32, byteorder='big', signed=False)
        ecc_private_key_encrypted_bytes = rest_api.encrypt_aes(ecc_private_key_bytes, params.data_key)
        ecc_public_key_bytes = ephemeral_key.public_key().public_bytes(serialization.Encoding.X962, serialization.PublicFormat.UncompressedPoint)

        encrypted_client_key = api.encrypt_aes(os.urandom(32), params.data_key)

        try:
            device_public_key = CommonHelperMethods.get_private_key_ecc(params).public_key()
            ephemeral_key2 = CommonHelperMethods.generate_new_ecc_key()
            shared_key = ephemeral_key2.exchange(ec.ECDH(), device_public_key)
            digest = hashes.Hash(hashes.SHA256(), backend=default_backend())
            digest.update(shared_key)
            enc_key = digest.finalize()
            encrypted_data_key = rest_api.encrypt_aes(params.data_key, enc_key)
            eph_public_key = ephemeral_key2.public_key().public_bytes(serialization.Encoding.X962,
                                                                      serialization.PublicFormat.UncompressedPoint)
        except Exception as e:
            logging.warning(e)
            return

        create_user_rq = proto.CreateUserRequest()
        create_user_rq.username = new_username
        create_user_rq.authVerifier = CommonHelperMethods.url_safe_str_to_bytes(auth_verifier)
        create_user_rq.encryptionParams = CommonHelperMethods.url_safe_str_to_bytes(encryption_params)
        create_user_rq.rsaPublicKey = rsa_public_key_bytes
        create_user_rq.rsaEncryptedPrivateKey = CommonHelperMethods.url_safe_str_to_bytes(rsa_encrypted_private_key)
        create_user_rq.eccPublicKey = ecc_public_key_bytes                                                              # 65 bytes, on curve
        create_user_rq.eccEncryptedPrivateKey = ecc_private_key_encrypted_bytes                                         # 60 bytes
        create_user_rq.encryptedDeviceToken = CommonHelperMethods.url_safe_str_to_bytes(encrypted_device_token_str)     # 65 bytes
        create_user_rq.encryptedClientKey = CommonHelperMethods.url_safe_str_to_bytes(encrypted_client_key)             # 64 bytes
        create_user_rq.clientVersion = rest_api.CLIENT_VERSION
        create_user_rq.encryptedDeviceDataKey = eph_public_key + encrypted_data_key

        try:
            api_request_payload = proto.ApiRequestPayload()
            api_request_payload.payload = create_user_rq.SerializeToString()

            rs = rest_api.execute_rest(params.rest_context, endpoint, api_request_payload)
        except Exception as e:
            raise KeeperApiError('Rest API', str(e))

        if type(rs) == bytes:
            return True
        elif type(rs) == dict:
            raise KeeperApiError(rs['error'], rs['message'])
        raise KeeperApiError('Error', endpoint)

    @staticmethod
    def register_for_login_v3(params, kwargs):
        email = kwargs['email'] if 'email' in kwargs else None

        if email:
            _, email = parseaddr(email)
        if not email:
            raise CommandError('register', 'A valid email address is expected.')

        node = kwargs.get('node')

        displayname = kwargs.get('name')

        if not displayname:
            raise CommandError('register', '\'name\' parameter is required for enterprise users')

        # Provision user to the logged-in admin's enterprise
        provisioned = LoginV3API().provision_user_in_enterprise(params, email, node, displayname)

        if provisioned:
            logging.info("User '%s' create and added to the enterprise" % email)

        # Create user (will send email to the user)
        # loginv3.LoginV3API().create_user(params, email)


    @staticmethod
    def provision_user_in_enterprise(params: KeeperParams,
                               email,
                               node,
                               displayname):

        if params.enterprise:
            node_id = None
            if node:
                for node in params.enterprise['nodes']:
                    if node in {str(node['node_id']), node['data'].get('displayname')}:
                        node_id = node['node_id']
                        break
                    elif not node.get('parent_id') and node == params.enterprise['enterprise_name']:
                        node_id = node['node_id']
                        break
            if node_id is None:
                for node in params.enterprise['nodes']:
                    if not node.get('parent_id'):
                        node_id = node['node_id']
                        break
            data = {'displayname': displayname}

            rq = {
                'command': 'enterprise_user_add',
                'enterprise_user_id': enterprise_command.EnterpriseCommand.get_enterprise_id(params),
                'enterprise_user_username': email,
                'encrypted_data': api.encrypt_aes(json.dumps(data).encode('utf-8'),
                                                  params.enterprise['unencrypted_tree_key']),
                'node_id': node_id,
                'suppress_email_invite': False
            }

            try:
                rs = api.communicate(params, rq)

                return True
            except Exception as e:
                logging.warning(e.message)
                return False

        return False


class CommonHelperMethods:

    @staticmethod
    def bytes_to_int(b):
        return int.from_bytes(b, byteorder='big')

    @staticmethod
    def url_safe_str_to_bytes(s):
        b = base64.urlsafe_b64decode(s + '==')
        return b

    @staticmethod
    def url_safe_str_to_int(s):
        b = CommonHelperMethods.url_safe_str_to_bytes(s)
        return CommonHelperMethods.bytes_to_int(b)

    @staticmethod
    def bytes_to_url_safe_str(b):
        return base64.urlsafe_b64encode(b).decode().rstrip('=')

    @staticmethod
    def get_os():
        if _platform.lower().startswith("linux"):
            return "linux"
        elif _platform.lower().startswith("darwin"):
            return "macOS"
        # elif _platform.lower().startswith("win32"):
        #     return "win32"
        # elif _platform.lower().startswith("win64"):
        #     return "win64"
        else:
            return _platform

    @staticmethod
    def public_key_ecc(params: KeeperParams):
        private_key = CommonHelperMethods.get_private_key_ecc(params)
        pub_key = private_key.public_key()
        pub_key_bytes = pub_key.public_bytes(serialization.Encoding.X962, serialization.PublicFormat.UncompressedPoint)
        return pub_key_bytes

    @staticmethod
    def generate_ecc_keys():

        encryption_key_bytes = CommonHelperMethods.generate_encryption_key_bytes()
        private_key_str = CommonHelperMethods.bytes_to_url_safe_str(encryption_key_bytes)
        encryption_key_int = CommonHelperMethods.url_safe_str_to_int(private_key_str)
        private_key = ec.derive_private_key(encryption_key_int, ec.SECP256R1(), default_backend())

        return private_key

    @staticmethod
    def generate_new_ecc_key():
        curve = ec.SECP256R1()
        ephemeral_key = ec.generate_private_key(curve, default_backend())
        return ephemeral_key

    @staticmethod
    def decrypt_ec(params: KeeperParams, encrypted_data_bag: bytes):
        curve = ec.SECP256R1()

        ecc_private_key = CommonHelperMethods.get_private_key_ecc(params)

        server_public_key = encrypted_data_bag[:65]
        encrypted_data = encrypted_data_bag[65:]

        ephemeral_public_key = ec.EllipticCurvePublicKey.from_encoded_point(curve, server_public_key)
        shared_key = ecc_private_key.exchange(ec.ECDH(), ephemeral_public_key)
        digest = hashes.Hash(hashes.SHA256(), backend=default_backend())
        digest.update(shared_key)
        enc_key = digest.finalize()
        decrypted_data = rest_api.decrypt_aes(encrypted_data, enc_key)
        return decrypted_data

    @staticmethod
    def startup_check(params: KeeperParams):
        if os.path.isfile(params.config_filename) and os.access(params.config_filename, os.R_OK):
            # checks if file exists
            logging.debug("Configuration file '" + params.config_filename + "' exists and is readable")
        else:
            logging.debug("Either config file is missing or is not readable, creating file...")
            with io.open(os.path.join(params.config_filename), 'w') as config_file:
                json.dump({}, config_file, sort_keys=False, indent=4)
                config_file.close()

    @staticmethod
    def get_private_key_ecc(params: KeeperParams):

        if 'private_key' not in params.config:
            encryption_key_bytes = CommonHelperMethods.generate_encryption_key_bytes()
            private_key_str = CommonHelperMethods.bytes_to_url_safe_str(encryption_key_bytes)

            params.config['private_key'] = private_key_str

            CommonHelperMethods.config_file_set_property(params, 'private_key', private_key_str)

        else:
            private_key_str = params.config['private_key']

        encryption_key_int = CommonHelperMethods.url_safe_str_to_int(private_key_str)

        private_key = ec.derive_private_key(encryption_key_int, ec.SECP256R1(), default_backend())

        return private_key

    @staticmethod
    def config_file_get_property_as_str(params: KeeperParams, key):

        if os.path.exists(params.config_filename):
            try:
                try:
                    with open(params.config_filename) as config_file:
                        config_data = json.load(config_file)

                        if key in config_data:
                            return config_data[key]

                        else:
                            return None

                except Exception as e:
                    logging.error('Unable to parse JSON configuration file "%s"', params.config_filename)
                    answer = input('Do you want to delete it (y/N): ')
                    if answer in ['y', 'Y']:
                        os.remove(params.config_filename)
                    else:
                        raise e
            except IOError as ioe:
                logging.warning('Error: Unable to open config file %s: %s', params.config_filename, ioe)


    @staticmethod
    def config_file_get_property_as_bytes(params: KeeperParams, key):
        val_str = CommonHelperMethods.config_file_get_property_as_str(params, key)
        if val_str:
            val_bytes = CommonHelperMethods.url_safe_str_to_bytes(val_str)
            return val_bytes
        else:
            return None


    @staticmethod
    def config_file_set_property(params: KeeperParams, key: str, val: str):
        with open(params.config_filename, 'r') as json_file:
            config_data = json.load(json_file)
            json_file.close()
        config_data[key] = val

        with open(params.config_filename, 'w') as json_file:
            json.dump(config_data, json_file, sort_keys=False, indent=4)
            json_file.close()

        params.config[key] = val

        logging.debug("set property: " + key + ":"+val + ".\t Conf. file: " + params.config_filename)


    @staticmethod
    def get_encrypted_device_data_key(params: KeeperParams):
        try:
            device_public_key = CommonHelperMethods.get_private_key_ecc(params).public_key()
            ephemeral_key2 = CommonHelperMethods.generate_new_ecc_key()
            shared_key = ephemeral_key2.exchange(ec.ECDH(), device_public_key)
            digest = hashes.Hash(hashes.SHA256(), backend=default_backend())
            digest.update(shared_key)
            enc_key = digest.finalize()
            encrypted_data_key = rest_api.encrypt_aes(params.data_key, enc_key)
            eph_public_key = ephemeral_key2.public_key().public_bytes(serialization.Encoding.X962,
                                                                      serialization.PublicFormat.UncompressedPoint)

            return eph_public_key + encrypted_data_key

        except Exception as e:
            logging.warning(e)
            return

    @staticmethod
    def persist_state_data(params: KeeperParams):

        clone_code_str = CommonHelperMethods.bytes_to_url_safe_str(params.clone_code)
        CommonHelperMethods.config_file_set_property(params, "clone_code", clone_code_str)


    @staticmethod
    def generate_random_bytes(length):
        return os.urandom(length)

    @staticmethod
    def generate_encryption_key_bytes():
        return CommonHelperMethods.generate_random_bytes(32)

    @staticmethod
    def get_device_name():
        return "Commander CLI on %s" % CommonHelperMethods.get_os()

    @staticmethod
    def check_int(s):
        # check if string is an integer
        num_str = str(s)

        if num_str[0] in ('-', '+'):
            return num_str[1:].isdigit()
        return num_str.isdigit()

    @staticmethod
    def generate_rsa_key_pair():

        rsa_key = RSA.generate(2048)

        private_key = DerSequence([0,
                                   rsa_key.n,
                                   rsa_key.e,
                                   rsa_key.d,
                                   rsa_key.p,
                                   rsa_key.q,
                                   rsa_key.d % (rsa_key.p - 1),
                                   rsa_key.d % (rsa_key.q - 1),
                                   Integer(rsa_key.q).inverse(rsa_key.p)
                                   ]).encode()
        pub_key = rsa_key.publickey()
        public_key = DerSequence([pub_key.n,
                                  pub_key.e
                                  ]).encode()

        return private_key, public_key

    @staticmethod
    def fill_password_with_prompt_if_missing(params: KeeperParams):
        while not params.user:
            params.user = getpass.getpass(prompt='User(Email): ', stream=None)

        if not params.password:
            logging.info('Enter password for {0}'.format(params.user))
            try:
                params.password = getpass.getpass(prompt='Password: ', stream=None)
            except KeyboardInterrupt:
                print('')
            except EOFError:
                return 0<|MERGE_RESOLUTION|>--- conflicted
+++ resolved
@@ -77,7 +77,6 @@
 
             elif resp.loginState == proto.REQUIRES_USERNAME:
 
-<<<<<<< HEAD
                 cli.prompt_for_username_if_needed(params)
                 encryptedLoginToken = resp.encryptedLoginToken
                 if encryptedLoginToken:
@@ -86,8 +85,6 @@
 
                 # raise Exception('Username is required.')
 
-=======
->>>>>>> e192bf9c
             elif resp.loginState == proto.REDIRECT_ONSITE_SSO \
                     or resp.loginState == proto.REDIRECT_CLOUD_SSO:
                 print(bcolors.BOLD + bcolors.OKGREEN + "\nSSO login not supported, will attempt to authenticate with your master password." + bcolors.ENDC + bcolors.ENDC)
@@ -196,14 +193,12 @@
                         CommonHelperMethods.bytes_to_url_safe_str(resp.encryptedDataKey),
                         params.password)
 
-<<<<<<< HEAD
                     login_type_message = bcolors.UNDERLINE + "Password"
 
-=======
-                    # params.clone_code = resp.cloneCode
->>>>>>> e192bf9c
                 elif resp.encryptedDataKeyType == proto.BY_ALTERNATE:
                     params.data_key = api.decrypt_data_key(params, resp.encryptedDataKey)
+
+                    login_type_message = bcolors.UNDERLINE + "Alternate Master Password"
 
                 elif resp.encryptedDataKeyType == proto.NO_KEY \
                         or resp.encryptedDataKeyType == proto.BY_BIO:
@@ -232,7 +227,6 @@
 
         if 'keys_info' in acct_summary_dict_snake_case:
             keys = acct_summary_dict_snake_case['keys_info']
-<<<<<<< HEAD
 
             # if 'encrypted_data_key' in keys:
             #     encrypted_data_key = base64.urlsafe_b64decode(keys['encrypted_data_key'])
@@ -240,15 +234,6 @@
             #     params.data_key = rest_api.decrypt_aes(encrypted_data_key, key)
             # elif 'encryption_params' in keys:
             #     params.data_key = api.decrypt_encryption_params(keys['encryption_params'], params.password)
-=======
-            if not params.data_key:
-                if 'encryption_params' in keys:
-                    params.data_key = api.decrypt_encryption_params(keys['encryption_params'], params.password)
-                elif 'encrypted_data_key' in keys:
-                    encrypted_data_key = base64.urlsafe_b64decode(keys['encrypted_data_key'])
-                    key = rest_api.derive_key_v2('data_key', params.password, params.salt, params.iterations)
-                    params.data_key = rest_api.decrypt_aes(encrypted_data_key, key)
->>>>>>> e192bf9c
 
             params.rsa_key = api.decrypt_rsa_key(keys['encrypted_private_key'], params.data_key)
 
@@ -650,11 +635,7 @@
                 raise KeeperApiError(rs['error'], rs['message'])
 
     @staticmethod
-<<<<<<< HEAD
     def startLoginMessage(params: KeeperParams, encryptedDeviceToken, cloneCode = None, loginType: str = 'NORMAL'):
-=======
-    def startLoginMessage(params: KeeperParams, encryptedDeviceToken, loginType: str = 'NORMAL'):
->>>>>>> e192bf9c
 
         rq = proto.StartLoginRequest()
         rq.clientVersion = rest_api.CLIENT_VERSION
